--- conflicted
+++ resolved
@@ -1,14 +1,7 @@
 import * as React from 'react';
 import axios from 'axios';
-<<<<<<< HEAD
-// import './App.css'; // without css modules enabled
-import styles from './App.module.css';
-// allows us to use string interpolation to use two styles in one element on the SearchFrom components
-import clsx from 'clsx';
-=======
 import './App.css';
 import { ReactComponent as Check } from './check.svg';
->>>>>>> 4c00bd6f
 
 // useStorageState is a custom React Hook. It wraps `useState` and `useEffect`.
 // Keeping with hook naming convention, is uses 'use' in front of the name, and
@@ -135,11 +128,8 @@
 
     return (
         // Style the attribute with css. We remove the `<hr />` because CSS handles the border.
-        // The commented out code shows how to use css without css modules enabled.
-       /*<div className="container">
-           <h1 className="headline-primary">My Hacker Stories</h1>*/
-        <div className={styles.container}>
-            <h1 className={styles.headlinePrimary}>My Hacker Stories</h1>
+       <div className="container">
+           <h1 className="headline-primary">My Hacker Stories</h1>
 
             <SearchForm
                 searchTerm={searchTerm}
@@ -165,8 +155,7 @@
 };
 
 const SearchForm = ({ searchTerm, onSearchInput, onSearchSubmit }) => (
-    // <form onSubmit={onSearchSubmit} className="search-form"> // without css modules
-    <form onSubmit={onSearchSubmit} className={styles.searchForm}>
+    <form onSubmit={onSearchSubmit} className="search-form">
         <InputWithLabel
             id="search"
             value={searchTerm}
@@ -179,8 +168,7 @@
         <button
             type="submit"
             disabled={!searchTerm}
-            // className="button button_large"
-            className={clsx(styles.button, styles.buttonLarge)}
+            className="button button_large"
         >
             Submit
         </button>
@@ -200,8 +188,7 @@
     return(
         <>
             {/*// className can also be passed as a prop to React components.*/}
-            {/*<label htmlFor={id} className="label">*/}
-            <label htmlFor={id} className={styles.label}>
+            <label htmlFor={id} className="label">
                 {children}
             </label>
             &nbsp;
@@ -212,7 +199,7 @@
                 value={value}
                 autoFocus={isFocused}
                 onChange={onInputChange}
-                className={styles.input}
+                className="input"
             />
         </>
     );
@@ -235,8 +222,7 @@
     // JSX can be passed as an inline JS object to attributes, demonstrated in the below `style` attributes.
     // Inline style is good for prototyping and dynamic style defs, but should be used sparingly,
     // it's better to keep a separate style definition in a CSS file.
-    // <li className="item"> // without css modules
-    <li className={styles.item}>
+    <li className="item">
         <span style={{ width: '40%' }}>
             <a href={item.url}>{item.title}</a>
         </span>
@@ -247,8 +233,7 @@
              <button
                  type="button"
                  onClick={() => onRemoveItem(item)}
-                 // className="button button_small" // without css modules enabled
-                 className={`${styles.button} ${styles.buttonSmall}`}
+                 className="button button_small"
                  >
                  <Check height="18x" width="18px" />
              </button>
